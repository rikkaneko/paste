/*
 * This file is part of paste.
 * Copyright (c) 2022 Joe Ma <rikkaneko23@gmail.com>
 *
 * This program is free software: you can redistribute it and/or modify
 * it under the terms of the GNU Lesser General Public License as published by
 * the Free Software Foundation, either version 3 of the License, or
 * (at your option) any later version.
 *
 * This program is distributed in the hope that it will be useful,
 * but WITHOUT ANY WARRANTY; without even the implied warranty of
 * MERCHANTABILITY or FITNESS FOR A PARTICULAR PURPOSE.  See the
 * GNU General Public License for more details.
 *
 * You should have received a copy of the GNU Lesser General Public License
 * along with this program.  If not, see <https://www.gnu.org/licenses/>.
 */

import {AwsClient} from 'aws4fetch';
import {customAlphabet} from 'nanoid';
import {sha256} from 'js-sha256';
import dedent from 'dedent-js';

// Constants
const SERVICE_URL = 'pb.nekoul.com';
const PASTE_INDEX_HTML_URL = 'https://raw.githubusercontent.com/rikkaneko/paste/main/paste.html';
const UUID_LENGTH = 4;

export interface Env {
  PASTE_INDEX: KVNamespace;
  QRCODE: ServiceWorkerGlobalScope;
  AWS_ACCESS_KEY_ID: string;
  AWS_SECRET_ACCESS_KEY: string;
  ENDPOINT: string;
}

const API_SPEC_TEXT =
    `Paste service https://${SERVICE_URL}

[API Specification]
GET /                   Fetch the Web frontpage for uploading text/file [x]
GET /api                Fetch API specification

# Authentication support HTTP Basic access authentication (RFC 7617) or the x-pass header
GET /<uuid>             Fetch the paste by uuid [x]

# Currently, only the following options is supported for <option>,
# "settings": Fetch the paste information, add \`?qr=1\` to enable QR code generation for paste link.
# "download": Download paste as attachment
# "raw": Display paste as plain text
GET /<uuid>/<option>      Fetch the paste (code) in rendered HTML with syntax highlighting [ ]

# Only support multipart/form-data and raw request
# For form-data, u=<upload-data>, both title and content-type is deduced from the u
# Add \`?qr=1\` or qrcode=(on|true) using form-data to enable QR code generation for paste link.
# The following key is supported for both HTTP form request and headers, add the prefix "x-" for header keys in raw request
# title: File title, i.e. main.py
# content-type: The media type (MIME) of the data and encoding, i.e., text/plain; charset=UTF-8;
# pass: Paste password
# read-limit: Limit access times to paste to <read-limit>
POST /                  Create new paste [x]

DELETE /<uuid>          Delete paste by uuid [x]
POST /<uuid>/settings   Update paste setting, i.e., passcode and valid time [ ]

# For paste with password protected, all API call related to the pastes requires additional x-pass header

* uuid: [A-z0-9]{${UUID_LENGTH}}

Supported Features
* Password protection
* Limit access times
* Generate QR code for paste link

[ ] indicated not implemented

Limitation
* Max. 10MB file size upload
* Paste will be kept for 28 days only by default

Last update on 11 Sept.
`;

const gen_id = customAlphabet(
    '1234567890ABCDEFGHIJKLMNOPQRSTUVWXYZabcdefghijklmnopqrstuvwxyz', UUID_LENGTH);

export default {
  async fetch(
      request: Request,
      env: Env,
      ctx: ExecutionContext,
  ): Promise<Response> {
    const {url, method, headers} = request;
    const {pathname, searchParams} = new URL(url);
    const path = pathname.replace(/\/+$/, '') || '/';
    let cache = caches.default;

    const s3 = new AwsClient({
      accessKeyId: env.AWS_ACCESS_KEY_ID,
      secretAccessKey: env.AWS_SECRET_ACCESS_KEY,
    });

    // Special path
    if (path === '/favicon.ico' && method == 'GET') {
      return new Response(null, {
        headers: {
          'cache-control': 'public, max-age=172800',
        },
        status: 404,
      });
    }

    if (path === '/api' && method == 'GET') {
      return new Response(API_SPEC_TEXT);
    }

    if (path === '/') {
      switch (method) {
          // Fetch the HTML for uploading text/file
        case 'GET': {
          return await fetch(PASTE_INDEX_HTML_URL, {
            cf: {
              cacheEverything: true,
            },
          }).then(value => {
            let res = new Response(value.body, value);
            // Add the correct content-type to response header
            res.headers.set('content-type', 'text/html; charset=UTF-8;');
            // Remove the default CSP header
            res.headers.delete('content-security-policy');
            return res;
          });
        }

          // Create new paste
        case 'POST':
          const uuid = gen_id();
          let buffer: ArrayBuffer;
          let title: string | undefined;
          // Handle content-type
          const content_type = headers.get('content-type') || '';
          let mime_type: string | undefined;
          let password: string | undefined;
          let read_limit: number | undefined;
          let need_qrcode: boolean = false;
          // Content-Type: multipart/form-data
          if (content_type.includes('form')) {
            const formdata = await request.formData();
            const data = formdata.get('u');
            if (data === null) {
              return new Response('Invalid request.\n', {
                status: 422,
              });
            }
            // File
            if (data instanceof File) {
              if (data.name) {
                title = data.name;
              }
              buffer = await data.arrayBuffer();
              // Text
            } else {
              buffer = new TextEncoder().encode(data);
              mime_type = 'text/plain; charset=UTF-8;';
            }

            // Set password
            const pass = formdata.get('pass');
            if (typeof pass === 'string') {
              password = pass || undefined;
            }

            const count = formdata.get('read-limit');
            if (typeof count === 'string' && !isNaN(+count)) {
              read_limit = Number(count) || undefined;
            }

            // Check if qrcode generation needed
            const qr = formdata.get('qrcode');
            if (typeof qr === 'string' && qr.toLowerCase() === 'true' || qr === 'on') {
              need_qrcode = true;
            }

            // Raw body
          } else {
            if (headers.has('x-title')) {
              title = headers.get('x-title') || '';
            }
            mime_type = headers.get('x-content-type') || mime_type;
            password = headers.get('x-pass') || undefined;
            const count = headers.get('x-read-limit') || undefined;
            if (count !== undefined && !isNaN(+count)) {
              read_limit = Number(count) || undefined;
            }
            buffer = await request.arrayBuffer();
          }

          // Check if qrcode generation needed
          if (searchParams.get('qr') === '1') {
            need_qrcode = true;
          }

          // Check password rules
          if (password && !check_password_rules(password)) {
            return new Response('Invalid password. ' +
                'Password must contain alphabets and digits only, and has a length of 4 or more.', {
              status: 422,
            });
          }

          // Check request.body size <= 10MB
          const size = buffer.byteLength;
          if (size > 10485760) {
            return new Response('Paste size must be under 10MB.\n', {
              status: 422,
            });
          }

          // Check request.body size not empty
          if (buffer.byteLength == 0) {
            return new Response('Paste cannot be empty.\n', {
              status: 422,
            });
          }

          const res = await s3.fetch(`${env.ENDPOINT}/${uuid}`, {
            method: 'PUT',
            body: buffer,
          });

          if (res.ok) {
            // Upload success
            const descriptor: PasteIndexEntry = {
              title: title ?? undefined,
              last_modified: Date.now(),
              password: password ? sha256(password).slice(0, 16) : undefined,
              size,
              read_count_remain: read_limit,
              mime_type,
            };

            // Key will be expired after 28 day if unmodified
<<<<<<< HEAD
            ctx.waitUntil(env.PASTE_INDEX.put(uuid, JSON.stringify(descriptor), {expirationTtl: 100800}));
            return new Response(await get_paste_info(uuid, descriptor, env, need_qrcode));
=======
            ctx.waitUntil(env.PASTE_INDEX.put(uuid, JSON.stringify(descriptor), {expirationTtl: 2419200}));
            return new Response(get_paste_info(uuid, descriptor));
>>>>>>> b47b2ff6
          } else {
            return new Response('Unable to upload the paste.\n', {
              status: 500,
            });
          }

      }

    } else if (path.length >= UUID_LENGTH + 1) {
      // RegExpr to match /<uuid>/<option>
      const found = path.match('/(?<uuid>[A-z0-9]+)(?:/(?<option>[A-z]+))?$');
      if (found === null) {
        return new Response('Invalid path.\n', {
          status: 403,
        });
      }
      // @ts-ignore
      const {uuid, option} = found.groups;
      // UUID format: [A-z0-9]{UUID_LENGTH}
      if (uuid.length !== UUID_LENGTH) {
        return new Response('Invalid UUID.\n', {
          status: 442,
        });
      }
      const val = await env.PASTE_INDEX.get(uuid);
      if (val === null) {
        return new Response('Paste not found.\n', {
          status: 404,
        });
      }
      const descriptor: PasteIndexEntry = JSON.parse(val);

      // Handling /<uuid>/settings
      if (option === 'settings') {
        switch (method) {
          case 'GET': {
            const need_qrcode = searchParams.get('qr') === '1';
            return new Response(await get_paste_info(uuid, descriptor, env, need_qrcode));
          }

          case 'POST': {
            // TODO Implement paste setting update
            return new Response('Service is under maintainance.\n', {
              status: 422,
            });
          }
        }

      }

      switch (method) {
          // Fetch the paste by uuid
        case 'GET': {
          // Check password if needed
          if (descriptor.password !== undefined) {
            if (headers.has('Authorization')) {
              let cert = get_basic_auth(headers);
              // Error occurred when parsing the header
              if (cert === null) {
                return new Response('Invalid Authorization header.', {
                  status: 400,
                });
              }
              // Check password and username should be empty
              if (cert[0].length != 0 || descriptor.password !== sha256(cert[1]).slice(0, 16)) {
                return new Response('Incorrect password.\n', {
                  status: 401,
                  headers: {
                    'WWW-Authenticate': 'Basic realm="Requires password"',
                  },
                });
              }
              // x-pass header
            } else if (headers.has('x-pass')) {
              if (descriptor.password !== sha256(headers.get('x-pass')!).slice(0, 16)) {
                return new Response('Incorrect password.\n');
              }
            } else {
              return new Response('This paste requires password.\n', {
                status: 401,
                headers: {
                  'WWW-Authenticate': 'Basic realm="Requires password"',
                },
              });
            }
          }

          // Check if access_count_remain entry present
          if (descriptor.read_count_remain !== undefined) {
            if (descriptor.read_count_remain <= 0) {
              return new Response('Paste expired.\n', {
                status: 410,
              });
            }
            descriptor.read_count_remain--;
            ctx.waitUntil(env.PASTE_INDEX.put(uuid, JSON.stringify(descriptor), {expirationTtl: 2419200}));
          }

          // Enable CF cache for authorized request
          // Match in existing cache
          let res = await cache.match(request.url);
          if (res === undefined) {
            // Fetch form origin if not hit cache
            let origin = await s3.fetch(`${env.ENDPOINT}/${uuid}`, {
              method: 'GET',
            });

            res = new Response(origin.body, origin);

            if (res.status == 404) {
              // UUID exists in index but not found in remote object storage service, probably expired
              // Remove expired key
              ctx.waitUntil(env.PASTE_INDEX.delete(uuid));
              // Invalidate CF cache
              ctx.waitUntil(cache.delete(url));
              return new Response('Paste expired.\n', {
                status: 410,
              });
            } else if (!res.ok) {
              // Other error
              return new Response('Internal server error.\n', {
                status: 500,
              });
            }

            // Remove x-amz-* headers
            for (let [key, value] of res.headers.entries()) {
              if (key.startsWith('x-amz')) {
                res.headers.delete(key);
              }
            }

            res.headers.set('cache-control', 'public, max-age=18000');
            // Alter content type to text/plain
            if (option === 'raw' || descriptor.mime_type === undefined) {
              res.headers.delete('content-type');
            } else {
              res.headers.set('content-type', descriptor.mime_type);
            }

            res.headers.set('content-disposition',
                `inline; filename="${encodeURIComponent(descriptor.title ?? uuid)}"`);

            if (option === 'download') {
              res.headers.set('content-disposition',
                  `attachment; filename="${encodeURIComponent(descriptor.title ?? uuid)}"`);
            }

            // res.body cannot be read twice
            // Do not block when writing to cache
            ctx.waitUntil(cache.put(url, res.clone()));
            return res;
          }

          // Cache hit
          let {readable, writable} = new TransformStream();
          res.body!.pipeTo(writable);
          return new Response(readable, res);
        }

          // Delete paste by uuid
        case 'DELETE': {
          if (descriptor.editable !== undefined && !descriptor.editable) {
            return new Response('This paste is immutable.\n', {
              status: 405,
            });
          }

          // Check password if needed
          if (descriptor.password !== undefined) {
            if (headers.has('x-pass')) {
              const pass = headers.get('x-pass');
              if (descriptor.password !== sha256(pass!).slice(0, 16)) {
                return new Response('Incorrect password.\n', {
                  status: 403,
                });
              }
            } else {
              return new Response('This operation requires password.\n', {
                status: 401,
              });
            }
          }

          let res = await s3.fetch(`${env.ENDPOINT}/${uuid}`, {
            method: 'DELETE',
          });

          if (res.ok) {
            ctx.waitUntil(env.PASTE_INDEX.delete(uuid));
            // Invalidate CF cache
            ctx.waitUntil(cache.delete(url));
            return new Response('OK\n');
          } else {
            return new Response('Unable to process such request.\n', {
              status: 500,
            });
          }
        }
      }
    }

    // Default response
    return new Response('Invalid path.\n', {
      status: 403,
    });
  },
};

async function get_paste_info(uuid: string, descriptor: PasteIndexEntry, env: Env, need_qr: boolean = false): Promise<string> {
  const date = new Date(descriptor.last_modified);
  let content = dedent`
    id: ${uuid}
    link: https://${SERVICE_URL}/${uuid}
    title: ${descriptor.title || '<empty>'}
    mime-type: ${descriptor.mime_type ?? '-'}
    size: ${descriptor.size} bytes (${to_human_readable_size(descriptor.size)})
    password: ${(!!descriptor.password)}
    editable: ${descriptor.editable ? descriptor.editable : true}
    remaining read count: ${descriptor.read_count_remain !== undefined ?
      descriptor.read_count_remain ? descriptor.read_count_remain : `0 (expired)` : '-'}
    created at ${date.toISOString()}
    `;

  if (need_qr) {
    // Cloudflare currently does not support doing a subrequest to the same zone, use service binding instead
    const res = await env.QRCODE.fetch('https://qrcode.nekoul.com?' + new URLSearchParams({
      q: `https://${SERVICE_URL}/${uuid}`,
    }));

    if (res.ok) {
      const qrcode = await res.text();
      content += '\n';
      content += qrcode;
      content += '\n';
    }
  }
  return content;
}

function check_password_rules(password: string): boolean {
  return password.match('^[A-z0-9]{4,}$') !== null;
}

// Extract username and password from Basic Authorization header
function get_basic_auth(headers: Headers): [string, string] | null {
  if (headers.has('Authorization')) {
    const auth = headers.get('Authorization');
    const [scheme, encoded] = auth!.split(' ');
    // Validate authorization header format
    if (!encoded || scheme !== 'Basic') {
      return null;
    }
    // Decode base64 to string (UTF-8)
    const buffer = Uint8Array.from(atob(encoded), character => character.charCodeAt(0));
    const decoded = new TextDecoder().decode(buffer).normalize();
    const index = decoded.indexOf(':');

    // Check if user & password are split by the first colon and MUST NOT contain control characters.
    if (index === -1 || decoded.match('[\\0-\x1F\x7F]')) {
      return null;
    }

    return [decoded.slice(0, index), decoded.slice(index + 1)];

  } else {
    return null;
  }
}

function to_human_readable_size(bytes: number): string {
  let size = bytes + ' bytes';
  const units = ['KiB', 'MiB', 'GiB', 'TiB'];
  for (let i = 0, approx = bytes / 1024; approx > 1; approx /= 1024, i++) {
    size = approx.toFixed(3) + ' ' + units[i];
  }
  return size;
}

interface PasteIndexEntry {
  title?: string,
  mime_type?: string,
  last_modified: number,
  size: number,
  password?: string,
  editable?: boolean, // Default: True
  read_count_remain?: number
}<|MERGE_RESOLUTION|>--- conflicted
+++ resolved
@@ -240,13 +240,8 @@
             };
 
             // Key will be expired after 28 day if unmodified
-<<<<<<< HEAD
-            ctx.waitUntil(env.PASTE_INDEX.put(uuid, JSON.stringify(descriptor), {expirationTtl: 100800}));
+            ctx.waitUntil(env.PASTE_INDEX.put(uuid, JSON.stringify(descriptor), {expirationTtl: 2419200}));
             return new Response(await get_paste_info(uuid, descriptor, env, need_qrcode));
-=======
-            ctx.waitUntil(env.PASTE_INDEX.put(uuid, JSON.stringify(descriptor), {expirationTtl: 2419200}));
-            return new Response(get_paste_info(uuid, descriptor));
->>>>>>> b47b2ff6
           } else {
             return new Response('Unable to upload the paste.\n', {
               status: 500,
